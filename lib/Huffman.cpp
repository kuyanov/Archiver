--- conflicted
+++ resolved
@@ -21,35 +21,27 @@
     MALFORMED_DATA,
 };
 
-<<<<<<< HEAD
-class ReadCodingTableException : std::exception {
-};
-
-class DecodeInputException : std::exception {
-};
-=======
 class ReadCodingTableException: public std::exception {};
 class DecodeInputException: public std::exception {};
->>>>>>> 76b5dfaa
 
 struct Node {
     std::shared_ptr<Node> left = nullptr, right = nullptr;
     unsigned char c = 0;
 };
 
-template<typename T>
-std::ostream *Serialize(const T &x, std::ostream *out) {
-    out->write(reinterpret_cast<const char *>(&x), sizeof(x));
+template <typename T>
+std::ostream* Serialize(const T &x, std::ostream *out) {
+    out->write(reinterpret_cast<const char*>(&x), sizeof(x));
     return out;
 }
 
-template<typename T>
-std::istream *Deserialize(T &x, std::istream *in) {
-    in->read(reinterpret_cast<char *>(&x), sizeof(x));
+template <typename T>
+std::istream* Deserialize(T &x, std::istream *in) {
+    in->read(reinterpret_cast<char*>(&x), sizeof(x));
     return in;
 }
 
-template<typename Buffer>
+template <typename Buffer>
 class BinaryWriter {
 private:
     std::ostream *out;
@@ -57,7 +49,7 @@
     int buffer_pos = 0;
 
 public:
-    explicit BinaryWriter(std::ostream *_out) : out(_out) {}
+    explicit BinaryWriter(std::ostream *_out): out(_out) {}
 
     void flush() {
         if (buffer_pos > 0) {
@@ -78,7 +70,7 @@
     }
 };
 
-template<typename Buffer>
+template <typename Buffer>
 class BinaryReader {
 private:
     std::istream *in;
@@ -86,7 +78,7 @@
     int buffer_pos = 0;
 
 public:
-    explicit BinaryReader(std::istream *_in) : in(_in) {}
+    explicit BinaryReader(std::istream *_in): in(_in) {}
 
     bool read() {
         if (buffer_pos == 0) {
@@ -137,7 +129,7 @@
     return q.top().second;
 }
 
-void calculate_codes(const std::shared_ptr<Node> &root, std::vector<bool> &code, Codes &codes) {
+void calculate_codes(const std::shared_ptr<Node>& root, std::vector<bool> &code, Codes &codes) {
     if (root == nullptr) {
         return;
     }
@@ -169,7 +161,7 @@
         Serialize(c, out);
         Serialize(code.size(), out);
         BinaryWriter<uint8_t> writer(out);
-        for (bool bit: code) {
+        for (bool bit : code) {
             writer.write(bit);
         }
         writer.flush();
@@ -181,7 +173,7 @@
     BinaryWriter<uint64_t> writer(out);
     unsigned char c;
     while (!Deserialize(c, in)->fail()) {
-        for (bool bit: codes[c].value()) {
+        for (bool bit : codes[c].value()) {
             writer.write(bit);
         }
     }
@@ -243,7 +235,7 @@
             continue;
         }
         auto cur = root;
-        for (bool bit: codes[i].value()) {
+        for (bool bit : codes[i].value()) {
             if (!bit) {
                 if (cur->left == nullptr) {
                     cur->left = std::make_shared<Node>();
@@ -261,7 +253,7 @@
     return root;
 }
 
-void decode_input(std::istream *in, std::ostream *out, const std::shared_ptr<Node> &root) {
+void decode_input(std::istream *in, std::ostream *out, const std::shared_ptr<Node>& root) {
     size_t sz;
     Deserialize(sz, in);
     if (in->fail()) {
@@ -299,9 +291,9 @@
         read_coding_table(in, codes);
         auto root = build_trie_by_codes(codes);
         decode_input(in, out, root);
-    } catch (const ReadCodingTableException &) {
+    } catch(const ReadCodingTableException&) {
         return Error::MALFORMED_HEADER;
-    } catch (const DecodeInputException &) {
+    } catch(const DecodeInputException&) {
         return Error::MALFORMED_DATA;
     }
 
